--- conflicted
+++ resolved
@@ -10,11 +10,6 @@
 import Foundation
 import Result
 import SwiftLintFramework
-<<<<<<< HEAD
-
-private let version = Version.current.value
-=======
->>>>>>> 74bfacc0
 
 struct VersionCommand: CommandProtocol {
     let verb = "version"
