--- conflicted
+++ resolved
@@ -71,17 +71,12 @@
                 return false
             }
 
-<<<<<<< HEAD
             let firstTokenInLineString = contentForToken(token: firstLineToken, file: file)
-            return firstTokenInLineString == tokenString
-=======
-            let firstTokenInLineString = contentForToken(firstLineToken, file: file)
             guard firstTokenInLineString == tokenString else {
                 return false
             }
 
-            return isViolation(allLineTokens, file: file, line: line)
->>>>>>> e65437cd
+            return isViolation(lineTokens: allLineTokens, file: file, line: line)
         }.map {
             StyleViolation(ruleDescription: type(of: self).description,
                 severity: self.configuration.severity,
@@ -102,7 +97,7 @@
     }
 
     private func contentForToken(token: SyntaxToken, file: File) -> String {
-        return contentForRange(token.offset, length: token.length, file: file)
+        return contentForRange(start: token.offset, length: token.length, file: file)
     }
 
     private func contentForRange(start: Int, length: Int, file: File) -> String {
@@ -112,36 +107,36 @@
 
     private func trailingComments(tokens: [SyntaxToken]) -> [SyntaxToken] {
         var lastWasComment = true
-        return tokens.reverse().filter { token in
-            let shouldRemove = lastWasComment && tokenIsComment(token)
+        return tokens.reversed().filter { token in
+            let shouldRemove = lastWasComment && tokenIsComment(token: token)
             if !shouldRemove {
                 lastWasComment = false
             }
 
             return shouldRemove
-        }.reverse()
+        }.reversed()
     }
 
     private func isViolation(lineTokens: [SyntaxToken], file: File, line: Line) -> Bool {
-        let trailingCommentsTokens = trailingComments(lineTokens)
+        let trailingCommentsTokens = trailingComments(tokens: lineTokens)
 
         guard let firstToken = lineTokens.first else {
             return false
         }
 
-        if isEnumCase(file, token: firstToken) {
+        if isEnumCase(file: file, token: firstToken) {
             return false
         }
 
         guard let firstComment = trailingCommentsTokens.first,
-            lastComment = trailingCommentsTokens.last else {
+            let lastComment = trailingCommentsTokens.last else {
                 return true
         }
 
         let commentsLength = (lastComment.offset + lastComment.length) - firstComment.offset
-        let line = contentForRange(line.byteRange.location,
+        let line = contentForRange(start: line.byteRange.location,
                                    length: line.byteRange.length - commentsLength, file: file)
-        let cleaned = line.stringByTrimmingCharactersInSet(.whitespaceCharacterSet())
+        let cleaned = line.trimmingCharacters(in: .whitespaces)
 
         return !cleaned.hasSuffix(":")
     }
@@ -152,6 +147,6 @@
         }
 
         // it's a violation unless it's actually an enum case declaration
-        return kinds.contains(.Enumcase)
+        return kinds.contains(.enumcase)
     }
 }